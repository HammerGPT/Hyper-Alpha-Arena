--- conflicted
+++ resolved
@@ -1,25 +1,7 @@
 #!/bin/bash
 # Alpha Arena Startup Script with System Logging
 
-<<<<<<< HEAD
 cd /home/Hyper-Alpha-Arena/backend
-=======
-# Get the directory where this script is located
-SCRIPT_DIR="$(cd "$(dirname "${BASH_SOURCE[0]}")" && pwd)"
-BACKEND_DIR="$SCRIPT_DIR/backend"
-
-echo "Project directory: $SCRIPT_DIR"
-echo "Backend directory: $BACKEND_DIR"
-
-# Check if backend directory exists
-if [ ! -d "$BACKEND_DIR" ]; then
-    echo "ERROR: Backend directory not found at $BACKEND_DIR"
-    echo "Please make sure you're running this script from the project root directory."
-    exit 1
-fi
-
-cd "$BACKEND_DIR"
->>>>>>> 41930a63
 
 echo "=== Alpha Arena Startup Script ==="
 echo "Starting backend service on port 8802..."
@@ -53,11 +35,7 @@
 fi
 
 # Start new screen session with virtual environment
-<<<<<<< HEAD
-screen -dmS alpha-arena bash -c "cd /home/Hyper-Alpha-Arena/backend && .venv/bin/python -m uvicorn main:app --host 0.0.0.0 --port 8802"
-=======
 screen -dmS alpha-arena bash -c "cd '$BACKEND_DIR' && .venv/bin/python -m uvicorn main:app --host 0.0.0.0 --port 8802"
->>>>>>> 41930a63
 
 # Wait for service to start
 echo "Waiting for service to start..."
